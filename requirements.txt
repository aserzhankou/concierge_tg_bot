python-telegram-bot[job-queue]==22.3
aiohttp>=3.8.0  # For HTTP server and healthcheck endpoint
<<<<<<< HEAD
openai>=1.0.0  # Used for DeepSeek API (OpenAI-compatible)
requests>=2.25.0  # For webhook management 
=======
openai>=1.0.0  # Used for DeepSeek API (OpenAI-compatible)
>>>>>>> 448e63c4
<|MERGE_RESOLUTION|>--- conflicted
+++ resolved
@@ -1,8 +1,3 @@
 python-telegram-bot[job-queue]==22.3
 aiohttp>=3.8.0  # For HTTP server and healthcheck endpoint
-<<<<<<< HEAD
-openai>=1.0.0  # Used for DeepSeek API (OpenAI-compatible)
-requests>=2.25.0  # For webhook management 
-=======
-openai>=1.0.0  # Used for DeepSeek API (OpenAI-compatible)
->>>>>>> 448e63c4
+openai>=1.0.0  # Used for DeepSeek API (OpenAI-compatible)