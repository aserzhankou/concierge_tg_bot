--- conflicted
+++ resolved
@@ -5,13 +5,6 @@
 import json
 from datetime import datetime
 import asyncio
-<<<<<<< HEAD
-import time
-from telegram import (Update, ChatPermissions, ChatMember, ChatMemberUpdated,
-                      InlineKeyboardButton, InlineKeyboardMarkup, Chat)
-from telegram.ext import (ApplicationBuilder, CommandHandler, MessageHandler,
-                          filters, ContextTypes, ChatMemberHandler)
-=======
 from telegram import (
     Update,
     ChatPermissions,
@@ -29,7 +22,24 @@
     ContextTypes,
     ChatMemberHandler,
 )
->>>>>>> 448e63c4
+import time
+from telegram import (
+    Update,
+    ChatPermissions,
+    ChatMember,
+    ChatMemberUpdated,
+    InlineKeyboardButton,
+    InlineKeyboardMarkup,
+    Chat,
+)
+from telegram.ext import (
+    ApplicationBuilder,
+    CommandHandler,
+    MessageHandler,
+    filters,
+    ContextTypes,
+    ChatMemberHandler,
+)
 from telegram.ext import CallbackQueryHandler
 from telegram.error import TelegramError
 from storage import ChallengeStorage
@@ -1157,18 +1167,16 @@
 def main():
     try:
         logger.info(messages.BOT_INIT_MESSAGE)
-<<<<<<< HEAD
-        
+
         # Add startup delay for cloud deployments to avoid conflicts
-        deployment_platform = os.environ.get('DEPLOYMENT_PLATFORM', '').lower()
-        if deployment_platform in ['render', 'heroku', 'railway']:
-            startup_delay = int(os.environ.get('STARTUP_DELAY', '3'))
-            logger.info(f"⏳ Cloud deployment detected ({deployment_platform}), waiting {startup_delay}s before start...")
+        deployment_platform = os.environ.get("DEPLOYMENT_PLATFORM", "").lower()
+        if deployment_platform in ["render", "heroku", "railway"]:
+            startup_delay = int(os.environ.get("STARTUP_DELAY", "3"))
+            logger.info(
+                f"⏳ Cloud deployment detected ({deployment_platform}), waiting {startup_delay}s before start..."
+            )
             time.sleep(startup_delay)
-        
-=======
-
->>>>>>> 448e63c4
+
         # DeepSeek will be initialized after bot starts
 
         # Create the bot application
@@ -1183,11 +1191,10 @@
         # Log initial startup status
         logger.info(messages.BOT_INIT_COMPLETE)
 
-<<<<<<< HEAD
         # Run the bot with conflict handling for cloud deployments
         max_retries = 3
         retry_delay = 5
-        
+
         for attempt in range(max_retries):
             try:
                 app.run_polling(
@@ -1195,32 +1202,22 @@
                         Update.MESSAGE,
                         Update.CHAT_MEMBER,
                         Update.MY_CHAT_MEMBER,
-                        Update.CALLBACK_QUERY
+                        Update.CALLBACK_QUERY,
                     ],
                     drop_pending_updates=True,
-                    close_loop=False  # Don't close the loop on exit for retries
+                    close_loop=False,  # Don't close the loop on exit for retries
                 )
                 break  # Success, exit retry loop
             except TelegramError as e:
                 if "Conflict" in str(e) and attempt < max_retries - 1:
-                    logger.warning(f"Telegram conflict detected (attempt {attempt + 1}/{max_retries}): {e}")
+                    logger.warning(
+                        f"Telegram conflict detected (attempt {attempt + 1}/{max_retries}): {e}"
+                    )
                     logger.info(f"Waiting {retry_delay} seconds before retry...")
                     time.sleep(retry_delay)
                     retry_delay *= 2  # Exponential backoff
                 else:
                     raise  # Re-raise if not a conflict or max retries reached
-=======
-        # Run the bot (this handles the event loop properly)
-        app.run_polling(
-            allowed_updates=[
-                Update.MESSAGE,
-                Update.CHAT_MEMBER,
-                Update.MY_CHAT_MEMBER,
-                Update.CALLBACK_QUERY,
-            ],
-            drop_pending_updates=True,
-        )
->>>>>>> 448e63c4
 
     except Exception as e:
         bot_health["status"] = "error"
